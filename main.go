package main

import (
	"bytes"
	"database/sql"
	"encoding/json"
	"fmt"
	"io"
	"log"
	"mime/multipart"
	"net/http"
	"os"
	"path/filepath"
	"strconv"
	"strings"
	"time"

	"github.com/joho/godotenv"
	_ "github.com/lib/pq"
)

// UnifiedIncident matches the structure of our database table.
type UnifiedIncident struct {
	ID               int
	Source           string
	SourceID         string
	EventType        string
	Address          string
	Latitude         sql.NullFloat64
	Longitude        sql.NullFloat64
	Timestamp        time.Time
	Details          []byte // Raw JSONB from the database
	DiscordMessageID sql.NullString
}

// Camera holds the info for a nearby traffic camera.
type Camera struct {
	Name     string
	ImageURL string
}

// Structs for creating a rich Discord Embed message with attachments.
type DiscordWebhookPayload struct {
	Username  string         `json:"username"`
	AvatarURL string         `json:"avatar_url,omitempty"`
	Embeds    []DiscordEmbed `json:"embeds"`
}

type DiscordEmbed struct {
	Title     string         `json:"title,omitempty"`
	Color     int            `json:"color"`
	Fields    []EmbedField   `json:"fields,omitempty"`
	Footer    EmbedFooter    `json:"footer,omitempty"`
	Timestamp string         `json:"timestamp,omitempty"`
	Thumbnail EmbedThumbnail `json:"thumbnail,omitempty"`
	Image     EmbedImage     `json:"image,omitempty"`
}

type EmbedThumbnail struct {
	URL string `json:"url"`
}

type EmbedImage struct {
	URL string `json:"url"`
}

type EmbedField struct {
	Name   string `json:"name"`
	Value  string `json:"value"`
	Inline bool   `json:"inline"`
}

type EmbedFooter struct {
	Text string `json:"text"`
}

// loadSentIncidents reads the JSON file of sent alert IDs into a map.
func loadSentIncidents(filename string) (map[int]bool, error) {
	sentIDs := make(map[int]bool)
	data, err := os.ReadFile(filename)
	if os.IsNotExist(err) {
		return sentIDs, nil
	} else if err != nil {
		return nil, err
	}
	if len(data) == 0 {
		return sentIDs, nil
	}
	err = json.Unmarshal(data, &sentIDs)
	if err != nil {
		log.Printf("WARNING: Could not parse %s. File may be corrupt. Starting fresh. Error: %v", filename, err)
		return make(map[int]bool), nil
	}
	return sentIDs, nil
}

// saveSentIncidents writes the updated map of sent alert IDs back to the file.
func saveSentIncidents(filename string, sentIDs map[int]bool) error {
	data, err := json.MarshalIndent(sentIDs, "", "  ")
	if err != nil {
		return err
	}
	return os.WriteFile(filename, data, 0644)
}

// captureCameraImage downloads a camera image and saves it to a temporary file.
func captureCameraImage(db *sql.DB, incidentID int, camera Camera) (string, string, error) {
	log.Printf("Capturing image from camera: %s", camera.Name)
	resp, err := http.Get(camera.ImageURL)
	if err != nil {
		return "", "", fmt.Errorf("failed to download image: %w", err)
	}
	defer resp.Body.Close()

	if resp.StatusCode != 200 {
		return "", "", fmt.Errorf("received non-200 status code for image: %s", resp.Status)
	}

	fileName := fmt.Sprintf("incident_%d_cam_%s.jpg", incidentID, time.Now().Format("20060102150405"))
	filePath := filepath.Join(os.TempDir(), fileName)

	file, err := os.Create(filePath)
	if err != nil {
		return "", "", fmt.Errorf("failed to create temp file: %w", err)
	}
	defer file.Close()

	_, err = io.Copy(file, resp.Body)
	if err != nil {
		os.Remove(filePath)
		return "", "", fmt.Errorf("failed to save image to file: %w", err)
	}

	_, err = db.Exec("INSERT INTO camera_captures (incident_id, camera_name, file_path) VALUES ($1, $2, $3)",
		incidentID, camera.Name, filePath)
	if err != nil {
		log.Printf("Warning: failed to log camera capture to DB: %v", err)
	}

	log.Printf("Successfully saved camera frame to %s", filePath)
	return filePath, fileName, nil
}

// findNearbyCameras queries the database to find the closest cameras to a given point.
func findNearbyCameras(db *sql.DB, lat, lon float64, limit int) ([]Camera, error) {
	var cameras []Camera
	query := `
		SELECT name, image_url
		FROM traffic_cameras
		ORDER BY geom <-> ST_SetSRID(ST_MakePoint($1, $2), 4326)::geography
		LIMIT $3;
	`
	rows, err := db.Query(query, lon, lat, limit)
	if err != nil {
		return nil, fmt.Errorf("error querying for nearby cameras: %w", err)
	}
	defer rows.Close()

	for rows.Next() {
		var cam Camera
		if err := rows.Scan(&cam.Name, &cam.ImageURL); err != nil {
			return nil, fmt.Errorf("error scanning camera row: %w", err)
		}
		cameras = append(cameras, cam)
	}
	return cameras, nil
}

// sendDiscordAlert is the main router for sending a new, enriched alert.
func sendDiscordAlert(db *sql.DB, webhookURL, mapsAPIKey string, incident UnifiedIncident) (string, error) {
	var payload DiscordWebhookPayload
	var attachmentPath, attachmentName string

	var nearbyCameras []Camera
	if incident.Latitude.Valid && incident.Longitude.Valid {
		var err error
		nearbyCameras, err = findNearbyCameras(db, incident.Latitude.Float64, incident.Longitude.Float64, 3)
		if err != nil {
			log.Printf("Could not fetch nearby cameras: %v", err)
		}
	}

	if len(nearbyCameras) > 0 {
		var err error
		attachmentPath, attachmentName, err = captureCameraImage(db, incident.ID, nearbyCameras[0])
		if err != nil {
			log.Printf("Failed to capture camera image: %v", err)
			attachmentPath = ""
		}
	}
	if attachmentPath != "" {
		defer os.Remove(attachmentPath)
	}

	if incident.Source == "NCDOT" {
		payload = buildNcdotPayload(mapsAPIKey, incident, nearbyCameras, attachmentName)
	} else if incident.Source == "RWECC" {
		payload = buildRweccPayload(mapsAPIKey, incident, nearbyCameras, attachmentName)
	} else {
		return "", fmt.Errorf("unknown incident source: %s", incident.Source)
	}

	return postMultipartToWebhook(webhookURL, payload, attachmentPath)
}

<<<<<<< HEAD
// buildNcdotPayload creates the multi-embed structure for an NC DOT alert.
func buildNcdotPayload(mapsAPIKey string, incident UnifiedIncident, nearbyCameras []Camera, attachmentName string) DiscordWebhookPayload {
	var rawIncident struct {
=======
// buildNcdotPayload creates the embed structure for an NC DOT alert.
func buildNcdotPayload(mapsAPIKey string, incident UnifiedIncident, nearbyCameras []Camera, attachmentName string) DiscordWebhookPayload {
	var ncdotDetails struct {
>>>>>>> 252629cc
		Reason   string `json:"reason"`
		Road     string `json:"road"`
		Location string `json:"location"`
		Severity int    `json:"severity"`
	}
<<<<<<< HEAD
	var weatherDetails *struct {
		Temp      float64 `json:"temp"`
		WindSpeed float64 `json:"wind_speed"`
		Weather   []struct {
			Main string `json:"main"`
			Icon string `json:"icon"`
		} `json:"weather"`
	}

	// First, try to parse the new, nested format.
	var detailsMap map[string]json.RawMessage
	if err := json.Unmarshal(incident.Details, &detailsMap); err == nil {
		if rawJSON, ok := detailsMap["raw_incident"]; ok {
			json.Unmarshal(rawJSON, &rawIncident)
		}
		if weatherJSON, ok := detailsMap["weather"]; ok && string(weatherJSON) != "null" {
			json.Unmarshal(weatherJSON, &weatherDetails)
		}
	} else {
		// Fallback to parsing the old, flat format if the new one fails.
		log.Printf("INFO: Could not parse as new format, falling back to old format for NCDOT incident.")
		json.Unmarshal(incident.Details, &rawIncident)
	}

	var color int
	switch rawIncident.Severity {
	case 1:
		color = 3066993
	case 2:
		color = 16776960
	case 3:
		color = 15158332
	default:
		color = 2105893
=======
	json.Unmarshal(incident.Details, &ncdotDetails)

	var color int
	switch ncdotDetails.Severity {
	case 1: color = 3066993; case 2: color = 16776960; case 3: color = 15158332; default: color = 2105893
>>>>>>> 252629cc
	}

	fields := []EmbedField{
		{Name: "Reason", Value: rawIncident.Reason, Inline: false},
		{Name: "Road", Value: rawIncident.Road, Inline: false},
		{Name: "Location", Value: rawIncident.Location, Inline: false},
		{Name: "Severity", Value: strconv.Itoa(rawIncident.Severity), Inline: false},
	}

<<<<<<< HEAD
	if weatherDetails != nil && len(weatherDetails.Weather) > 0 {
		weatherDesc := weatherDetails.Weather[0].Main
		weatherValue := fmt.Sprintf("%s\nTemp: %.1f°F\nWind: %.1f mph", weatherDesc, weatherDetails.Temp, weatherDetails.WindSpeed)
		fields = append(fields, EmbedField{Name: "Weather Conditions", Value: weatherValue, Inline: false})
	}

=======
>>>>>>> 252629cc
	if len(nearbyCameras) > 1 {
		var cameraLinks []string
		for i := 1; i < len(nearbyCameras); i++ {
			cameraLinks = append(cameraLinks, fmt.Sprintf("[%s](%s)", nearbyCameras[i].Name, nearbyCameras[i].ImageURL))
		}
		fields = append(fields, EmbedField{Name: "Other Live Cameras", Value: strings.Join(cameraLinks, "\n"), Inline: false})
	}

	embed := DiscordEmbed{
		Title: "🚨 NC DOT - New Vehicle Crash 🚨", Color: color, Fields: fields,
		Footer: EmbedFooter{Text: "Source: NC DOT API"}, Timestamp: incident.Timestamp.Format(time.RFC3339),
	}

	if mapsAPIKey != "" && incident.Latitude.Valid && incident.Longitude.Valid {
		mapURL := fmt.Sprintf("https://maps.googleapis.com/maps/api/staticmap?center=%.6f,%.6f&zoom=14&size=300x300&markers=color:red%%7C%.6f,%.6f&key=%s",
			incident.Latitude.Float64, incident.Longitude.Float64, incident.Latitude.Float64, incident.Longitude.Float64, mapsAPIKey)
		embed.Thumbnail = EmbedThumbnail{URL: mapURL}
	}

	if attachmentName != "" {
		embed.Image = EmbedImage{URL: "attachment://" + attachmentName}
	}

	return DiscordWebhookPayload{Username: "Unified Alert Bot", Embeds: []DiscordEmbed{embed}}
}

<<<<<<< HEAD
// buildRweccPayload creates the multi-embed structure for an RWECC alert.
func buildRweccPayload(mapsAPIKey string, incident UnifiedIncident, nearbyCameras []Camera, attachmentName string) DiscordWebhookPayload {
	var rawIncident struct {
		Problem      string `json:"problem"`
		Jurisdiction string `json:"jurisdiction"`
	}
	var weatherDetails *struct {
		Temperature   int    `json:"temperature"`
		WindSpeed     string `json:"windSpeed"`
		ShortForecast string `json:"shortForecast"`
		Icon          string `json:"icon"`
	}

	// Try to parse the new, nested format first.
	var detailsMap map[string]json.RawMessage
	if err := json.Unmarshal(incident.Details, &detailsMap); err == nil {
		if rawJSON, ok := detailsMap["raw_incident"]; ok {
			if err := json.Unmarshal(rawJSON, &rawIncident); err != nil {
				log.Printf("ERROR: Failed to unmarshal nested RWECC raw_incident: %v", err)
			}
		}
		if weatherJSON, ok := detailsMap["weather"]; ok && string(weatherJSON) != "null" {
			if err := json.Unmarshal(weatherJSON, &weatherDetails); err != nil {
				log.Printf("WARNING: Failed to unmarshal RWECC weather: %v", err)
			}
		}
	} else {
		// Fallback to parsing the old, flat format.
		log.Printf("INFO: Could not parse as new format, falling back to old format for RWECC incident.")
		if fallbackErr := json.Unmarshal(incident.Details, &rawIncident); fallbackErr != nil {
			log.Printf("ERROR: Failed to unmarshal RWECC details in both new and old formats: %v", fallbackErr)
		}
	}
=======
// buildRweccPayload creates the embed structure for an RWECC alert.
func buildRweccPayload(mapsAPIKey string, incident UnifiedIncident, nearbyCameras []Camera, attachmentName string) DiscordWebhookPayload {
	var rweccDetails struct {
		Problem      string `json:"problem"`
		Jurisdiction string `json:"jurisdiction"`
	}
	json.Unmarshal(incident.Details, &rweccDetails)
>>>>>>> 252629cc

	fields := []EmbedField{
		{Name: "Address", Value: incident.Address, Inline: false},
		{Name: "Jurisdiction", Value: rawIncident.Jurisdiction, Inline: false},
	}
<<<<<<< HEAD

	if weatherDetails != nil {
		weatherValue := fmt.Sprintf("%s\nTemp: %d°F\nWind: %s", weatherDetails.ShortForecast, weatherDetails.Temperature, weatherDetails.WindSpeed)
		fields = append(fields, EmbedField{Name: "Weather Conditions", Value: weatherValue, Inline: false})
	}

=======
	
>>>>>>> 252629cc
	if len(nearbyCameras) > 1 {
		var cameraLinks []string
		for i := 1; i < len(nearbyCameras); i++ {
			cameraLinks = append(cameraLinks, fmt.Sprintf("[%s](%s)", nearbyCameras[i].Name, nearbyCameras[i].ImageURL))
		}
		fields = append(fields, EmbedField{Name: "Other Live Cameras", Value: strings.Join(cameraLinks, "\n"), Inline: false})
	}

	embed := DiscordEmbed{
		Title: "🔵 " + rawIncident.Problem + " 🔵", Color: 3447003, Fields: fields,
		Footer: EmbedFooter{Text: "Source: Raleigh-Wake ECC"}, Timestamp: incident.Timestamp.Format(time.RFC3339),
	}

	if weatherDetails != nil && weatherDetails.Icon != "" {
		embed.Thumbnail = EmbedThumbnail{URL: weatherDetails.Icon}
	}

	if attachmentName != "" {
		embed.Image = EmbedImage{URL: "attachment://" + attachmentName}
	}

<<<<<<< HEAD
	return DiscordWebhookPayload{Username: "Unified Alert Bot", Embeds: []DiscordEmbed{embed}}
}

=======
	if attachmentName != "" {
		embed.Image = EmbedImage{URL: "attachment://" + attachmentName}
	}

	return DiscordWebhookPayload{Username: "Unified Alert Bot", Embeds: []DiscordEmbed{embed}}
}


>>>>>>> 252629cc
// postMultipartToWebhook sends a message that may include a file attachment.
func postMultipartToWebhook(webhookURL string, payload DiscordWebhookPayload, attachmentPath string) (string, error) {
	webhookURL += "?wait=true"

	body := &bytes.Buffer{}
	writer := multipart.NewWriter(body)

	jsonPart, err := writer.CreateFormField("payload_json")
<<<<<<< HEAD
	if err != nil {
		return "", err
	}
	if err := json.NewEncoder(jsonPart).Encode(payload); err != nil {
		return "", err
	}

	if attachmentPath != "" {
		file, err := os.Open(attachmentPath)
		if err != nil {
			return "", err
		}
		defer file.Close()
		part, err := writer.CreateFormFile("files[0]", filepath.Base(attachmentPath))
		if err != nil {
			return "", err
		}
		if _, err = io.Copy(part, file); err != nil {
			return "", err
		}
	}

	writer.Close()

	req, err := http.NewRequest("POST", webhookURL, body)
	if err != nil {
		return "", err
	}
	req.Header.Set("Content-Type", writer.FormDataContentType())

	client := &http.Client{}
	resp, err := client.Do(req)
	if err != nil {
		return "", err
=======
	if err != nil { return "", err }
	if err := json.NewEncoder(jsonPart).Encode(payload); err != nil { return "", err }

	if attachmentPath != "" {
		file, err := os.Open(attachmentPath)
		if err != nil { return "", err }
		defer file.Close()
		part, err := writer.CreateFormFile("files[0]", filepath.Base(attachmentPath))
		if err != nil { return "", err }
		if _, err = io.Copy(part, file); err != nil { return "", err }
>>>>>>> 252629cc
	}

	writer.Close()

	req, err := http.NewRequest("POST", webhookURL, body)
	if err != nil { return "", err }
	req.Header.Set("Content-Type", writer.FormDataContentType())

	client := &http.Client{}
	resp, err := client.Do(req)
	if err != nil { return "", err }
	defer resp.Body.Close()

	if resp.StatusCode < 200 || resp.StatusCode > 299 {
		respBody, _ := io.ReadAll(resp.Body)
		return "", fmt.Errorf("discord returned non-2xx status: %s. Body: %s", resp.Status, string(respBody))
<<<<<<< HEAD
	}

	var message struct {
		ID string `json:"id"`
	}
	if err := json.NewDecoder(resp.Body).Decode(&message); err != nil {
		return "", err
	}

=======
	}

	var message struct { ID string `json:"id"` }
	if err := json.NewDecoder(resp.Body).Decode(&message); err != nil { return "", err }
>>>>>>> 252629cc
	return message.ID, nil
}


// updateDiscordAlert edits an existing Discord message to show it's cleared.
func updateDiscordAlert(webhookURL, messageID string, incident UnifiedIncident) error {
	embed := DiscordEmbed{
		Title: "✅ Incident Cleared ✅",
		Color: 3066993, // Green
		Fields: []EmbedField{
			{Name: "Source", Value: incident.Source, Inline: false},
			{Name: "Address", Value: incident.Address, Inline: false},
		},
		Footer: EmbedFooter{Text: "Incident no longer in active feed"},
		Timestamp: time.Now().UTC().Format(time.RFC3339),
	}
	payload := DiscordWebhookPayload{Embeds: []DiscordEmbed{embed}}
	jsonPayload, err := json.Marshal(payload)
	if err != nil { return fmt.Errorf("error creating update JSON payload: %w", err) }
	updateURL := fmt.Sprintf("%s/messages/%s", webhookURL, messageID)
	req, err := http.NewRequest("PATCH", updateURL, bytes.NewBuffer(jsonPayload))
	if err != nil { return fmt.Errorf("error creating PATCH request: %w", err) }
	req.Header.Set("Content-Type", "application/json")
	client := &http.Client{}
	resp, err := client.Do(req)
	if err != nil { return fmt.Errorf("error sending PATCH request: %w", err) }
	defer resp.Body.Close()
	if resp.StatusCode < 200 || resp.StatusCode > 299 {
		body, _ := io.ReadAll(resp.Body)
		return fmt.Errorf("discord returned non-2xx status on update: %s. Body: %s", resp.Status, string(body))
	}
	return nil
}

func main() {
	if err := godotenv.Load(); err != nil {
		if err := godotenv.Load(".env.dev"); err != nil {
			log.Println("Note: No .env or .env.dev file found, reading from system environment")
		} else {
			log.Println("Loaded configuration from .env.dev")
		}
	} else {
		log.Println("Loaded configuration from .env")
	}

	psqlInfo := fmt.Sprintf("host=%s port=%s user=%s password=%s dbname=%s sslmode=require",
		os.Getenv("DATABASE_HOST"), os.Getenv("DATABASE_PORT"), os.Getenv("DATABASE_USERNAME"),
		os.Getenv("DATABASE_PASSWORD"), os.Getenv("DATABASE_NAME"))
	db, err := sql.Open("postgres", psqlInfo)
	if err != nil { log.Fatalf("Error opening database: %s", err) }
	defer db.Close()
	if err := db.Ping(); err != nil { log.Fatalf("Error connecting to database: %s", err) }
	log.Println("Successfully connected to the database.")

	webhookURL := os.Getenv("DISCORD_HOOK")
	mapsAPIKey := os.Getenv("GOOGLE_MAPS_API_KEY")
<<<<<<< HEAD

	notifyDiscord := os.Getenv("NOTIFY_DISCORD")

	stateFilename := os.Getenv("STATE_FILENAME")
	if stateFilename == "" {
		stateFilename = "sent_unified_alerts.json"
	}
	log.Printf("Using state file: %s", stateFilename)

	if webhookURL == "" {
		log.Fatalln("Error: DISCORD_HOOK must be set")
	}
=======
	stateFilename := "sent_unified_alerts.json"
	if webhookURL == "" { log.Fatalln("Error: DISCORD_HOOK must be set") }
>>>>>>> 252629cc
	sentIDs, err := loadSentIncidents(stateFilename)
	if err != nil { log.Fatalf("Error loading sent incidents: %s", err) }

	// Step 1: Process New Incidents
	rows, err := db.Query("SELECT id, source, source_id, event_type, address, latitude, longitude, timestamp, details FROM unified_incidents WHERE status = 'active'")
	if err != nil { log.Fatalf("Error querying for new incidents: %v", err) }
	defer rows.Close()

	var newIncidentsFound int
	for rows.Next() {
		var i UnifiedIncident
		if err := rows.Scan(&i.ID, &i.Source, &i.SourceID, &i.EventType, &i.Address, &i.Latitude, &i.Longitude, &i.Timestamp, &i.Details); err != nil {
			log.Printf("Error scanning incident: %v", err)
			continue
		}
		if !sentIDs[i.ID] {
			log.Printf("Found new unified incident from %s (ID: %s).", i.Source, i.SourceID)

			if notifyDiscord == "0" {
				log.Println("--- DEBUG MODE: NOTIFY_DISCORD=0 ---")
				log.Println("Data that would be sent:")

				var prettyJSON bytes.Buffer
				if err := json.Indent(&prettyJSON, i.Details, "", "  "); err != nil {
					log.Printf("Error formatting JSON for debug: %v", err)
				} else {
					log.Println(prettyJSON.String())
				}

				sentIDs[i.ID] = true
				newIncidentsFound++
				continue
			}

			log.Println("Sending alert to Discord...")
			messageID, err := sendDiscordAlert(db, webhookURL, mapsAPIKey, i)
			if err != nil {
				log.Printf("Error sending Discord alert: %v", err)
				continue
			}
			_, err = db.Exec("UPDATE unified_incidents SET discord_message_id = $1 WHERE id = $2", messageID, i.ID)
			if err != nil { log.Printf("Error saving discord_message_id: %v", err) }
			sentIDs[i.ID] = true
			newIncidentsFound++
			time.Sleep(2 * time.Second)
		}
	}
	if newIncidentsFound > 0 {
		if err := saveSentIncidents(stateFilename, sentIDs); err != nil { log.Printf("Error saving sent incidents file: %s", err) }
	}
	log.Printf("Processed %d new alerts.", newIncidentsFound)

	// Step 2: Process Cleared Incidents
	clearedRows, err := db.Query("SELECT id, source, address, discord_message_id FROM unified_incidents WHERE status = 'cleared' AND discord_message_id IS NOT NULL")
	if err != nil { log.Fatalf("Error querying for cleared incidents: %v", err) }
	defer clearedRows.Close()

	var clearedIncidentsUpdated int
	for clearedRows.Next() {
		var i UnifiedIncident
		if err := clearedRows.Scan(&i.ID, &i.Source, &i.Address, &i.DiscordMessageID); err != nil {
			log.Printf("Error scanning cleared incident: %v", err)
			continue
		}
		log.Printf("Found cleared incident from %s (ID: %d). Updating message.", i.Source, i.ID)
		err := updateDiscordAlert(webhookURL, i.DiscordMessageID.String, i)
		if err != nil {
			log.Printf("Error updating Discord alert: %v", err)
			continue
		}
		_, err = db.Exec("UPDATE unified_incidents SET discord_message_id = NULL WHERE id = $1", i.ID)
		if err != nil { log.Printf("Error nullifying discord_message_id: %v", err) }
		clearedIncidentsUpdated++
		time.Sleep(2 * time.Second)
	}
	log.Printf("Processed %d cleared alerts.", clearedIncidentsUpdated)
	log.Println("Run complete.")
}
<|MERGE_RESOLUTION|>--- conflicted
+++ resolved
@@ -200,50 +200,20 @@
 		return "", fmt.Errorf("unknown incident source: %s", incident.Source)
 	}
 
-	return postMultipartToWebhook(webhookURL, payload, attachmentPath)
-}
-
-<<<<<<< HEAD
-// buildNcdotPayload creates the multi-embed structure for an NC DOT alert.
-func buildNcdotPayload(mapsAPIKey string, incident UnifiedIncident, nearbyCameras []Camera, attachmentName string) DiscordWebhookPayload {
-	var rawIncident struct {
-=======
-// buildNcdotPayload creates the embed structure for an NC DOT alert.
-func buildNcdotPayload(mapsAPIKey string, incident UnifiedIncident, nearbyCameras []Camera, attachmentName string) DiscordWebhookPayload {
+// sendNcdotAlert now accepts a DB connection to find nearby cameras.
+func sendNcdotAlert(db *sql.DB, webhookURL, mapsAPIKey string, incident UnifiedIncident) (string, error) {
 	var ncdotDetails struct {
->>>>>>> 252629cc
 		Reason   string `json:"reason"`
 		Road     string `json:"road"`
 		Location string `json:"location"`
 		Severity int    `json:"severity"`
 	}
-<<<<<<< HEAD
-	var weatherDetails *struct {
-		Temp      float64 `json:"temp"`
-		WindSpeed float64 `json:"wind_speed"`
-		Weather   []struct {
-			Main string `json:"main"`
-			Icon string `json:"icon"`
-		} `json:"weather"`
-	}
-
-	// First, try to parse the new, nested format.
-	var detailsMap map[string]json.RawMessage
-	if err := json.Unmarshal(incident.Details, &detailsMap); err == nil {
-		if rawJSON, ok := detailsMap["raw_incident"]; ok {
-			json.Unmarshal(rawJSON, &rawIncident)
-		}
-		if weatherJSON, ok := detailsMap["weather"]; ok && string(weatherJSON) != "null" {
-			json.Unmarshal(weatherJSON, &weatherDetails)
-		}
-	} else {
-		// Fallback to parsing the old, flat format if the new one fails.
-		log.Printf("INFO: Could not parse as new format, falling back to old format for NCDOT incident.")
-		json.Unmarshal(incident.Details, &rawIncident)
+	if err := json.Unmarshal(incident.Details, &ncdotDetails); err != nil {
+		return "", fmt.Errorf("error unmarshalling NCDOT details: %w", err)
 	}
 
 	var color int
-	switch rawIncident.Severity {
+	switch ncdotDetails.Severity {
 	case 1:
 		color = 3066993
 	case 2:
@@ -252,13 +222,6 @@
 		color = 15158332
 	default:
 		color = 2105893
-=======
-	json.Unmarshal(incident.Details, &ncdotDetails)
-
-	var color int
-	switch ncdotDetails.Severity {
-	case 1: color = 3066993; case 2: color = 16776960; case 3: color = 15158332; default: color = 2105893
->>>>>>> 252629cc
 	}
 
 	fields := []EmbedField{
@@ -268,21 +231,18 @@
 		{Name: "Severity", Value: strconv.Itoa(rawIncident.Severity), Inline: false},
 	}
 
-<<<<<<< HEAD
-	if weatherDetails != nil && len(weatherDetails.Weather) > 0 {
-		weatherDesc := weatherDetails.Weather[0].Main
-		weatherValue := fmt.Sprintf("%s\nTemp: %.1f°F\nWind: %.1f mph", weatherDesc, weatherDetails.Temp, weatherDetails.WindSpeed)
-		fields = append(fields, EmbedField{Name: "Weather Conditions", Value: weatherValue, Inline: false})
-	}
-
-=======
->>>>>>> 252629cc
-	if len(nearbyCameras) > 1 {
-		var cameraLinks []string
-		for i := 1; i < len(nearbyCameras); i++ {
-			cameraLinks = append(cameraLinks, fmt.Sprintf("[%s](%s)", nearbyCameras[i].Name, nearbyCameras[i].ImageURL))
-		}
-		fields = append(fields, EmbedField{Name: "Other Live Cameras", Value: strings.Join(cameraLinks, "\n"), Inline: false})
+	// --- ENRICHMENT STEP ---
+	if incident.Latitude.Valid && incident.Longitude.Valid {
+		nearbyCameras, err := findNearbyCameras(db, incident.Latitude.Float64, incident.Longitude.Float64, 3)
+		if err != nil {
+			log.Printf("Could not fetch nearby cameras: %v", err)
+		} else if len(nearbyCameras) > 0 {
+			var cameraLinks []string
+			for _, cam := range nearbyCameras {
+				cameraLinks = append(cameraLinks, fmt.Sprintf("[%s](%s)", cam.Name, cam.ImageURL))
+			}
+			fields = append(fields, EmbedField{Name: "Nearby Cameras", Value: strings.Join(cameraLinks, "\n"), Inline: false})
+		}
 	}
 
 	embed := DiscordEmbed{
@@ -303,70 +263,33 @@
 	return DiscordWebhookPayload{Username: "Unified Alert Bot", Embeds: []DiscordEmbed{embed}}
 }
 
-<<<<<<< HEAD
-// buildRweccPayload creates the multi-embed structure for an RWECC alert.
-func buildRweccPayload(mapsAPIKey string, incident UnifiedIncident, nearbyCameras []Camera, attachmentName string) DiscordWebhookPayload {
-	var rawIncident struct {
-		Problem      string `json:"problem"`
-		Jurisdiction string `json:"jurisdiction"`
-	}
-	var weatherDetails *struct {
-		Temperature   int    `json:"temperature"`
-		WindSpeed     string `json:"windSpeed"`
-		ShortForecast string `json:"shortForecast"`
-		Icon          string `json:"icon"`
-	}
-
-	// Try to parse the new, nested format first.
-	var detailsMap map[string]json.RawMessage
-	if err := json.Unmarshal(incident.Details, &detailsMap); err == nil {
-		if rawJSON, ok := detailsMap["raw_incident"]; ok {
-			if err := json.Unmarshal(rawJSON, &rawIncident); err != nil {
-				log.Printf("ERROR: Failed to unmarshal nested RWECC raw_incident: %v", err)
-			}
-		}
-		if weatherJSON, ok := detailsMap["weather"]; ok && string(weatherJSON) != "null" {
-			if err := json.Unmarshal(weatherJSON, &weatherDetails); err != nil {
-				log.Printf("WARNING: Failed to unmarshal RWECC weather: %v", err)
-			}
-		}
-	} else {
-		// Fallback to parsing the old, flat format.
-		log.Printf("INFO: Could not parse as new format, falling back to old format for RWECC incident.")
-		if fallbackErr := json.Unmarshal(incident.Details, &rawIncident); fallbackErr != nil {
-			log.Printf("ERROR: Failed to unmarshal RWECC details in both new and old formats: %v", fallbackErr)
-		}
-	}
-=======
-// buildRweccPayload creates the embed structure for an RWECC alert.
-func buildRweccPayload(mapsAPIKey string, incident UnifiedIncident, nearbyCameras []Camera, attachmentName string) DiscordWebhookPayload {
+// sendRweccAlert now accepts a DB connection to find nearby cameras.
+func sendRweccAlert(db *sql.DB, webhookURL, mapsAPIKey string, incident UnifiedIncident) (string, error) {
 	var rweccDetails struct {
 		Problem      string `json:"problem"`
 		Jurisdiction string `json:"jurisdiction"`
 	}
-	json.Unmarshal(incident.Details, &rweccDetails)
->>>>>>> 252629cc
+	if err := json.Unmarshal(incident.Details, &rweccDetails); err != nil {
+		return "", fmt.Errorf("error unmarshalling RWECC details: %w", err)
+	}
 
 	fields := []EmbedField{
 		{Name: "Address", Value: incident.Address, Inline: false},
 		{Name: "Jurisdiction", Value: rawIncident.Jurisdiction, Inline: false},
 	}
-<<<<<<< HEAD
-
-	if weatherDetails != nil {
-		weatherValue := fmt.Sprintf("%s\nTemp: %d°F\nWind: %s", weatherDetails.ShortForecast, weatherDetails.Temperature, weatherDetails.WindSpeed)
-		fields = append(fields, EmbedField{Name: "Weather Conditions", Value: weatherValue, Inline: false})
-	}
-
-=======
-	
->>>>>>> 252629cc
-	if len(nearbyCameras) > 1 {
-		var cameraLinks []string
-		for i := 1; i < len(nearbyCameras); i++ {
-			cameraLinks = append(cameraLinks, fmt.Sprintf("[%s](%s)", nearbyCameras[i].Name, nearbyCameras[i].ImageURL))
-		}
-		fields = append(fields, EmbedField{Name: "Other Live Cameras", Value: strings.Join(cameraLinks, "\n"), Inline: false})
+
+	// --- ENRICHMENT STEP ---
+	if incident.Latitude.Valid && incident.Longitude.Valid {
+		nearbyCameras, err := findNearbyCameras(db, incident.Latitude.Float64, incident.Longitude.Float64, 3)
+		if err != nil {
+			log.Printf("Could not fetch nearby cameras: %v", err)
+		} else if len(nearbyCameras) > 0 {
+			var cameraLinks []string
+			for _, cam := range nearbyCameras {
+				cameraLinks = append(cameraLinks, fmt.Sprintf("[%s](%s)", cam.Name, cam.ImageURL))
+			}
+			fields = append(fields, EmbedField{Name: "Nearby Cameras", Value: strings.Join(cameraLinks, "\n"), Inline: false})
+		}
 	}
 
 	embed := DiscordEmbed{
@@ -382,107 +305,33 @@
 		embed.Image = EmbedImage{URL: "attachment://" + attachmentName}
 	}
 
-<<<<<<< HEAD
-	return DiscordWebhookPayload{Username: "Unified Alert Bot", Embeds: []DiscordEmbed{embed}}
-}
-
-=======
-	if attachmentName != "" {
-		embed.Image = EmbedImage{URL: "attachment://" + attachmentName}
-	}
-
-	return DiscordWebhookPayload{Username: "Unified Alert Bot", Embeds: []DiscordEmbed{embed}}
-}
-
-
->>>>>>> 252629cc
-// postMultipartToWebhook sends a message that may include a file attachment.
-func postMultipartToWebhook(webhookURL string, payload DiscordWebhookPayload, attachmentPath string) (string, error) {
+	payload := DiscordWebhookPayload{Username: "Unified Alert Bot", Embeds: []DiscordEmbed{embed}}
+	return postToWebhook(webhookURL, payload)
+}
+
+// postToWebhook posts a new message and returns the created message's ID.
+func postToWebhook(webhookURL string, payload DiscordWebhookPayload) (string, error) {
 	webhookURL += "?wait=true"
-
-	body := &bytes.Buffer{}
-	writer := multipart.NewWriter(body)
-
-	jsonPart, err := writer.CreateFormField("payload_json")
-<<<<<<< HEAD
-	if err != nil {
-		return "", err
-	}
-	if err := json.NewEncoder(jsonPart).Encode(payload); err != nil {
-		return "", err
-	}
-
-	if attachmentPath != "" {
-		file, err := os.Open(attachmentPath)
-		if err != nil {
-			return "", err
-		}
-		defer file.Close()
-		part, err := writer.CreateFormFile("files[0]", filepath.Base(attachmentPath))
-		if err != nil {
-			return "", err
-		}
-		if _, err = io.Copy(part, file); err != nil {
-			return "", err
-		}
-	}
-
-	writer.Close()
-
-	req, err := http.NewRequest("POST", webhookURL, body)
-	if err != nil {
-		return "", err
-	}
-	req.Header.Set("Content-Type", writer.FormDataContentType())
-
-	client := &http.Client{}
-	resp, err := client.Do(req)
-	if err != nil {
-		return "", err
-=======
-	if err != nil { return "", err }
-	if err := json.NewEncoder(jsonPart).Encode(payload); err != nil { return "", err }
-
-	if attachmentPath != "" {
-		file, err := os.Open(attachmentPath)
-		if err != nil { return "", err }
-		defer file.Close()
-		part, err := writer.CreateFormFile("files[0]", filepath.Base(attachmentPath))
-		if err != nil { return "", err }
-		if _, err = io.Copy(part, file); err != nil { return "", err }
->>>>>>> 252629cc
-	}
-
-	writer.Close()
-
-	req, err := http.NewRequest("POST", webhookURL, body)
-	if err != nil { return "", err }
-	req.Header.Set("Content-Type", writer.FormDataContentType())
-
-	client := &http.Client{}
-	resp, err := client.Do(req)
-	if err != nil { return "", err }
+	jsonPayload, err := json.Marshal(payload)
+	if err != nil {
+		return "", fmt.Errorf("error creating JSON payload: %w", err)
+	}
+	resp, err := http.Post(webhookURL, "application/json", bytes.NewBuffer(jsonPayload))
+	if err != nil {
+		return "", fmt.Errorf("error sending to Discord: %w", err)
+	}
 	defer resp.Body.Close()
 
 	if resp.StatusCode < 200 || resp.StatusCode > 299 {
 		respBody, _ := io.ReadAll(resp.Body)
 		return "", fmt.Errorf("discord returned non-2xx status: %s. Body: %s", resp.Status, string(respBody))
-<<<<<<< HEAD
-	}
-
+	}
 	var message struct {
 		ID string `json:"id"`
 	}
 	if err := json.NewDecoder(resp.Body).Decode(&message); err != nil {
-		return "", err
-	}
-
-=======
-	}
-
-	var message struct { ID string `json:"id"` }
-	if err := json.NewDecoder(resp.Body).Decode(&message); err != nil { return "", err }
->>>>>>> 252629cc
+		return "", fmt.Errorf("error decoding Discord response: %w", err)
+	}
 	return message.ID, nil
 }
 
@@ -539,23 +388,10 @@
 
 	webhookURL := os.Getenv("DISCORD_HOOK")
 	mapsAPIKey := os.Getenv("GOOGLE_MAPS_API_KEY")
-<<<<<<< HEAD
-
-	notifyDiscord := os.Getenv("NOTIFY_DISCORD")
-
-	stateFilename := os.Getenv("STATE_FILENAME")
-	if stateFilename == "" {
-		stateFilename = "sent_unified_alerts.json"
-	}
-	log.Printf("Using state file: %s", stateFilename)
-
+	stateFilename := "sent_unified_alerts.json"
 	if webhookURL == "" {
 		log.Fatalln("Error: DISCORD_HOOK must be set")
 	}
-=======
-	stateFilename := "sent_unified_alerts.json"
-	if webhookURL == "" { log.Fatalln("Error: DISCORD_HOOK must be set") }
->>>>>>> 252629cc
 	sentIDs, err := loadSentIncidents(stateFilename)
 	if err != nil { log.Fatalf("Error loading sent incidents: %s", err) }
 
